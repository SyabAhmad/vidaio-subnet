import time
import uuid
import traceback
from typing import Tuple
from loguru import logger
import bittensor as bt
from vidaio_subnet_core.base.miner import BaseMiner
from vidaio_subnet_core.protocol import VideoUpscalingProtocol
from services.miner_utilities.miner_utils import video_upscaler
from vidaio_subnet_core.utilities import minio_client, download_video
from vidaio_subnet_core.utilities.version import check_version

class Miner(BaseMiner):
    def __init__(self, config: dict | None = None) -> None:
        """
        Initializes the Miner instance.
        """
        super().__init__()

    async def forward_upscaling_requests(self, synapse: VideoUpscalingProtocol) -> VideoUpscalingProtocol:
        """
        Processes a video upscaling request by downloading, upscaling,
        uploading, and returning a sharing link.
        """
        logger.info(f"Receiving Request from validator: {synapse.dendrite.hotkey}")
        
        check_version(synapse.version)
        
        try:
            payload_url: str = synapse.miner_payload.reference_video_url
<<<<<<< HEAD
            task_type: str = synapse.miner_payload.task_type            
            payload_video_path: str = await download_video(payload_url)
            processed_video_name, processed_video_path = await video_upscaler(payload_video_path, task_type)
=======
            payload_video_path: str = await download_video(payload_url)
            processed_video_name, processed_video_path = await video_upscaler(payload_video_path)
>>>>>>> 11b332e8
            logger.info(f"Processed video path: {processed_video_path}")
            if processed_video_path is not None:
                object_name: str = processed_video_name
                
                await minio_client.upload_file(object_name, processed_video_path)
                logger.info("Video uploaded successfully.")
                
                sharing_link: str | None = await minio_client.get_presigned_url(object_name)
                if not sharing_link:
                    logger.error("Upload failed")
                    return synapse
                
                logger.info(f"Public download link: {sharing_link}")  
                synapse.miner_response.optimized_video_url = sharing_link

                logger.info(f"Returning Response: {synapse}")
                return synapse
            
        except Exception as e:
            logger.error(f"Failed to process upscaling request: {e}")
            traceback.print_exc()
            return synapse

    async def blacklist_upscaling_requests(self, synapse: VideoUpscalingProtocol) -> Tuple[bool, str]:
        """
        Determines whether a request should be blacklisted based on the hotkey status.
        """
        if not synapse.dendrite or not synapse.dendrite.hotkey:
            logger.warning("Received a request without a dendrite or hotkey.")
            return True, "Missing dendrite or hotkey"

        uid: int = self.metagraph.hotkeys.index(synapse.dendrite.hotkey)
        
        if (
            not self.config.blacklist.allow_non_registered
            and synapse.dendrite.hotkey not in self.metagraph.hotkeys
        ):
            logger.trace(f"Blacklisting unregistered hotkey {synapse.dendrite.hotkey}")
            return True, "Unrecognized hotkey"

        if self.config.blacklist.force_validator_permit and not self.metagraph.validator_permit[uid]:
            logger.warning(f"Blacklisting non-validator hotkey {synapse.dendrite.hotkey}")
            return True, "Non-validator hotkey"

        logger.trace(f"Hotkey {synapse.dendrite.hotkey} recognized and allowed.")
        return False, "Hotkey recognized!"

    async def priority_upscaling_requests(self, synapse: VideoUpscalingProtocol) -> float:
        """
        Assigns a priority to requests based on the stake of the requesting entity.
        Higher stakes result in higher priority.
        """
        if not synapse.dendrite or not synapse.dendrite.hotkey:
            logger.warning("Received a request without a dendrite or hotkey.")
            return 0.0

        caller_uid: int = self.metagraph.hotkeys.index(synapse.dendrite.hotkey)
        priority: float = float(self.metagraph.S[caller_uid])
        
        logger.trace(f"Prioritizing {synapse.dendrite.hotkey} with value: {priority}")
        return priority

if __name__ == "__main__":
    with Miner() as miner:
        while True:
            logger.info(f"Miner running... {time.time()}")
            time.sleep(30)<|MERGE_RESOLUTION|>--- conflicted
+++ resolved
@@ -28,14 +28,10 @@
         
         try:
             payload_url: str = synapse.miner_payload.reference_video_url
-<<<<<<< HEAD
             task_type: str = synapse.miner_payload.task_type            
             payload_video_path: str = await download_video(payload_url)
             processed_video_name, processed_video_path = await video_upscaler(payload_video_path, task_type)
-=======
-            payload_video_path: str = await download_video(payload_url)
-            processed_video_name, processed_video_path = await video_upscaler(payload_video_path)
->>>>>>> 11b332e8
+
             logger.info(f"Processed video path: {processed_video_path}")
             if processed_video_path is not None:
                 object_name: str = processed_video_name
