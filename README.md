<div align="center">

# **vidAio Subnet**: Revolutionizing Video Upscaling with AI-Driven Decentralization <!-- omit in toc -->


Please check our [Tweet](https://x.com/vidaio_τ) to follow us.

<<<<<<< HEAD
[![vidAio](./docs/images/banner.png)](https://)
=======
[![vidAio](./docs/images/vidaio.png)](https://)
>>>>>>> 11b332e8
[![License: MIT](https://img.shields.io/badge/License-MIT-yellow.svg)](https://opensource.org/licenses/MIT) 

---

</div>

## **Table of Contents**

1. [Introduction](#1-introduction)
2. [Subnet Architecture](#2-subnet-architecture)
   - [Overview](#21-overview)
   - [Miners](#22-miners)
   - [Validators](#23-validators)
   - [Synapses](#24-synapses)
     - [Synthetic Query](#241-synthetic-query)
     - [Organic Query](#242-organic-query)
3. [Setup](#3-setup)
4. [Roadmap](#4-roadmap)
5. [Appendix](#5-appendix)
   - [Technical Glossary](#a-technical-glossary)
   - [References](#b-references)
   - [Contact Information](#c-contact-information)

## **1. Introduction**
vidAIo's mission is to democratize video enhancement through decentralization, artificial intelligence, and blockchain technology. Leveraging the Bittensor ecosystem, vidAIo provides creators, businesses, and developers with scalable, affordable, and high-quality video upscaling solutions while ensuring full ownership and control over their content


## 2. Subnet Architecture

### 2.1 Overview
- **Miners**: Handle video upscaling tasks and optimize models to ensure high-quality outputs.
- **Validators**: Assess miner performance using predefined metrics to maintain network integrity.

### 2.2 Miners
Miners enhance video quality using AI-driven upscaling techniques. They can:
- Optimize open-source models or develop proprietary ones for superior results.
- Handle video upscaling requests from validators and end-users.

### 2.3 Validators
Validators ensure miners deliver consistent, high-quality results by evaluating performance through synthetic and organic queries.

### 2.4 Synapses
#### 2.4.1 Synthetic Query
Validators benchmark miner performance using controlled datasets:
<<<<<<< HEAD
- Downscale a high-resolution video to low-resolution.
- Miners upscale the low-resolution video back to high.
=======
- Downscale a 4K video to HD.
- Miners upscale the HD video back to 4K.
>>>>>>> 11b332e8
- Validators assess the upscaled output using metrics VMAF, LPIPS and latency.

#### 2.4.2 Organic Query
Real-world video data uploaded by users is processed as follows:
- Videos are chunked and queued for miners.
- Miners process and upscale the chunks.
- Results are aggregated and delivered back to users.

### 2.5 Incentive mechanism
- [Incetive Mechanism Guide](docs/incentive_mechanism.md)

## 3. Setup
- [Validator Setup Guide](docs/validator_setup.md)
- [Miner Setup Guide](docs/miner_setup.md)

## 4. Roadmap

### Phase 1: Implementing the Upscaling Synapse
- Launch the subnet with AI-powered video upscaling.
- Focus on real-time processing of low-quality videos into high-definition formats.

### Phase 2: Developing an AI-Powered Video Compression Model
- Build AI models for adaptive bitrate streaming.
- Optimize bandwidth usage while maintaining video quality.

### Phase 3: Implementing the Transcode Optimization Synapse
- Introduce AI-driven transcoding for compatibility across devices.
- Evaluate miners on speed, quality, and efficiency.

### Phase 4: On-Demand Streaming Architecture
- Enable decentralized on-demand video streaming with integrated storage.
- Utilize peer-to-peer (P2P) models for redundancy and high availability.

### Phase 5: Live Streaming Through the Subnet
- Introduce live streaming with real-time AI-powered upscaling and transcoding.
- Integrate adaptive bitrate streaming for smooth playback.

### Phase 6: Subnet API for Real-World Integration
- Develop a RESTful API for seamless integration with external platforms.
- Include features for uploading, processing, and retrieving videos.

## 5. Appendix

### A. Technical Glossary
- **VMAF**: [Video Multimethod Assessment Fusion](https://github.com/Netflix/vmaf)
- **LPIPS**: [Learned Perceptual Image Patch Similarity](https://github.com/richzhang/PerceptualSimilarity)
- **TOPIQ**: [Top-down Image Quality Assessment](https://arxiv.org/pdf/2308.03060v1)
- **Bittensor Subnet**: [Decentralized AI Framework](https://docs.bittensor.com)<|MERGE_RESOLUTION|>--- conflicted
+++ resolved
@@ -5,11 +5,8 @@
 
 Please check our [Tweet](https://x.com/vidaio_τ) to follow us.
 
-<<<<<<< HEAD
 [![vidAio](./docs/images/banner.png)](https://)
-=======
-[![vidAio](./docs/images/vidaio.png)](https://)
->>>>>>> 11b332e8
+
 [![License: MIT](https://img.shields.io/badge/License-MIT-yellow.svg)](https://opensource.org/licenses/MIT) 
 
 ---
@@ -54,13 +51,9 @@
 ### 2.4 Synapses
 #### 2.4.1 Synthetic Query
 Validators benchmark miner performance using controlled datasets:
-<<<<<<< HEAD
 - Downscale a high-resolution video to low-resolution.
 - Miners upscale the low-resolution video back to high.
-=======
-- Downscale a 4K video to HD.
-- Miners upscale the HD video back to 4K.
->>>>>>> 11b332e8
+
 - Validators assess the upscaled output using metrics VMAF, LPIPS and latency.
 
 #### 2.4.2 Organic Query
